[build-system]
requires = ["hatchling"]
build-backend = "hatchling.build"

[project]
name = "dotfiles"
version = "0.1.0"
description = "Personal dotfiles and system management tools"
requires-python = ">=3.12.3"
dependencies = [
    "structlog>=25.4.0",
    "rich>=13.0.0",
    "click>=8.0.0",
    "pytest-cov>=7.0.0",
]

[project.scripts]
dotfiles-init = "dotfiles.init:main"
dotfiles-swman = "dotfiles.swman:main"
dotfiles-pkgstatus = "dotfiles.pkgstatus:main"
dotfiles-status = "dotfiles.project_status:main"

[tool.hatch.build.targets.wheel]
packages = ["src/dotfiles"]

[dependency-groups]
dev = [
    "pyright>=1.1.405",
]
test = [
<<<<<<< HEAD
    "pytest>=8.0.0",
    "hypothesis>=6.0.0",
    "faker>=30.0.0",
]
# Trigger PR update
=======
    "faker>=37.11.0",
    "hypothesis>=6.140.3",
    "pytest>=8.4.2",
]
[tool.pyright]
venvPath = "."
venv = ".venv"

[tool.pytest.ini_options]
testpaths = ["tests"]
python_files = ["test_*.py"]
python_classes = ["Test*"]
python_functions = ["test_*"]
addopts = [
    "--verbose",
    "--strict-markers",
]
markers = [
    "unit: Unit tests",
    "integration: Integration tests",
    "property: Property-based tests with hypothesis",
    "slow: Slow-running tests",
]

[tool.coverage.run]
source = ["src/dotfiles"]
omit = ["tests/*", ".venv/*"]

[tool.coverage.report]
exclude_lines = [
    "pragma: no cover",
    "def __repr__",
    "raise AssertionError",
    "raise NotImplementedError",
    "if __name__ == .__main__.:",
    "if TYPE_CHECKING:",
]
>>>>>>> 469ed01e
<|MERGE_RESOLUTION|>--- conflicted
+++ resolved
@@ -28,17 +28,11 @@
     "pyright>=1.1.405",
 ]
 test = [
-<<<<<<< HEAD
-    "pytest>=8.0.0",
-    "hypothesis>=6.0.0",
-    "faker>=30.0.0",
-]
-# Trigger PR update
-=======
     "faker>=37.11.0",
     "hypothesis>=6.140.3",
     "pytest>=8.4.2",
 ]
+
 [tool.pyright]
 venvPath = "."
 venv = ".venv"
@@ -71,5 +65,4 @@
     "raise NotImplementedError",
     "if __name__ == .__main__.:",
     "if TYPE_CHECKING:",
-]
->>>>>>> 469ed01e
+]