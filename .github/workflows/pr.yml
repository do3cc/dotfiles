--- conflicted
+++ resolved
@@ -7,7 +7,6 @@
     runs-on: ubuntu-latest
 
     steps:
-<<<<<<< HEAD
       - name: Checkout repository
         uses: actions/checkout@v4
 
@@ -28,12 +27,6 @@
         run: |
           uv run dotfiles-init --help > /dev/null
           echo "✅ Help command works"
-=======
-      - name: Set up Python
-        uses: actions/setup-python@v5
-        with:
-          python-version: '3.11'
->>>>>>> cda111a3
 
       - name: Install UV
         uses: astral-sh/setup-uv@v1
